--- conflicted
+++ resolved
@@ -243,7 +243,6 @@
     // for most of the cases here that require recursion.
     auto recurse = [&](calculation_request calc)
         -> cppcoro::task<thinknode_calc_request> {
-<<<<<<< HEAD
         // Also, we want to avoid prematurely converting values to references.
         if (is_value(calc))
         {
@@ -254,17 +253,8 @@
         {
             co_return make_thinknode_calc_request_with_reference(
                 co_await resolve_calc_to_iss_object(
-                    service,
-                    session,
-                    context_id,
-                    environment,
-                    std::move(calc)));
-        }
-=======
-        co_return make_thinknode_calc_request_with_reference(
-            co_await resolve_calc_to_iss_object(
-                ctx, context_id, environment, std::move(calc)));
->>>>>>> 4c532a1a
+                    ctx, context_id, environment, std::move(calc)));
+        }
     };
 
     // post_calc() aids in posting the shallow form of the calculation.
