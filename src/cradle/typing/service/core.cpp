#include <cradle/typing/service/core.h>
#include <cradle/typing/service/core_impl.h>

namespace cradle {

service_core::service_core() : inner_resources()
{
}

service_core::service_core(service_config const& config) : inner_resources()
{
    initialize(config);
}

<<<<<<< HEAD
cppcoro::task<http_response>
internal_async_http_request(
    service_core& core, http_request request, tasklet_tracker* tasklet)
{
    tasklet_run tasklet_run(tasklet);
    null_check_in check_in;
    null_progress_reporter reporter;
    co_return http_connection_for_thread(core).perform_request(
        check_in, reporter, request);
}

cppcoro::task<http_response>
async_http_request(
    service_core& core, http_request request, tasklet_tracker* client)
{
    std::ostringstream s;
    s << "HTTP: " << request.method << " " << request.url;
    auto tasklet = create_tasklet_tracker("HTTP", s.str(), client);
    co_return co_await schedule_on(
        core.internals().http_pool,
        internal_async_http_request(core, std::move(request), tasklet));
}

// This is a coroutine so takes key by value.
template<>
cppcoro::task<dynamic>
disk_cached(
    inner_service_core& core,
    captured_id key,
    std::function<cppcoro::task<dynamic>()> create_task)
=======
service_core::~service_core() = default;

void
service_core::initialize(service_config const& config)
>>>>>>> 53d5a340
{
    inner_initialize(config);
    impl_.reset(new service_core_impl());
}

cppcoro::static_thread_pool&
service_core::get_local_compute_pool_for_image(
    std::pair<std::string, thinknode_provider_image_info> const& tag)
{
    return impl_->get_local_compute_pool_for_image(tag);
}

cppcoro::static_thread_pool&
service_core_impl::get_local_compute_pool_for_image(
    std::pair<std::string, thinknode_provider_image_info> const& tag)
{
    return local_compute_pool_.try_emplace(tag, 4).first->second;
}

} // namespace cradle<|MERGE_RESOLUTION|>--- conflicted
+++ resolved
@@ -12,43 +12,10 @@
     initialize(config);
 }
 
-<<<<<<< HEAD
-cppcoro::task<http_response>
-internal_async_http_request(
-    service_core& core, http_request request, tasklet_tracker* tasklet)
-{
-    tasklet_run tasklet_run(tasklet);
-    null_check_in check_in;
-    null_progress_reporter reporter;
-    co_return http_connection_for_thread(core).perform_request(
-        check_in, reporter, request);
-}
-
-cppcoro::task<http_response>
-async_http_request(
-    service_core& core, http_request request, tasklet_tracker* client)
-{
-    std::ostringstream s;
-    s << "HTTP: " << request.method << " " << request.url;
-    auto tasklet = create_tasklet_tracker("HTTP", s.str(), client);
-    co_return co_await schedule_on(
-        core.internals().http_pool,
-        internal_async_http_request(core, std::move(request), tasklet));
-}
-
-// This is a coroutine so takes key by value.
-template<>
-cppcoro::task<dynamic>
-disk_cached(
-    inner_service_core& core,
-    captured_id key,
-    std::function<cppcoro::task<dynamic>()> create_task)
-=======
 service_core::~service_core() = default;
 
 void
 service_core::initialize(service_config const& config)
->>>>>>> 53d5a340
 {
     inner_initialize(config);
     impl_.reset(new service_core_impl());
